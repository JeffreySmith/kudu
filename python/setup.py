--- conflicted
+++ resolved
@@ -204,28 +204,8 @@
         'clean': clean,
         'build_ext': build_ext
     },
-<<<<<<< HEAD
+
     install_requires=get_requirements(),
-=======
-    # pytest-runner 5.3.0 [1] started requiring python 3.6 or later.
-    #
-    # 1. https://github.com/pytest-dev/pytest-runner/blob/v5.3.0/CHANGES.rst
-    setup_requires=['pytest-runner <5.3.0'],
-
-    # Note: dependencies in tests_require should also be listed in
-    # requirements.txt so that dependencies aren't downloaded at test-time
-    # (when it's more difficult to override various pip installation options).
-    #
-    # pytest 3.3 [1] and pytest-timeout 1.2.1 [2] dropped
-    # support for python 2.6.
-    #
-    # 1. https://docs.pytest.org/en/latest/changelog.html#id164
-    # 2. https://pypi.org/project/pytest-timeout/#id5
-    tests_require=['pytest >=2.8,<3.3',
-                   'pytest-timeout >=1.1.0,<1.2.1'],
-
-    install_requires=['cython >= 0.21', 'pytz; python_version < "3.9.0"', 'six'],
->>>>>>> 4e6a3441
     description=DESCRIPTION,
     long_description=LONG_DESCRIPTION,
     license='Apache License, Version 2.0',

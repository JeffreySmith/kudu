<<<<<<< HEAD
six==1.16.0
pytz==2024.1
=======
# pytest 3.3 dropped support for python 2.6.
#
# See https://docs.pytest.org/en/latest/changelog.html#id164 for more details.
pytest >=2.8,<3.3

# pytest-timeout 1.2.1 dropped support for python 2.6.
#
# See https://pypi.org/project/pytest-timeout/#id5 for more details.
pytest-timeout >=1.1.0,<1.2.1

cython ==0.29.14; python_version == "2.7"
cython ==0.29.37; python_version >= "3.6"
six
unittest2
pytz; python_version < "3.9"

# This is a dependency of pytest, but if we don't list it here, python 2.6
# virtualenvs will fail in build_ext with this exception:
#
#   pkg_resources.DistributionNotFound: The 'setuptools_scm>=1.15.0' distribution was not found and is required by the application
#
# See https://github.com/pypa/setuptools_scm/issues/209 for more details.
setuptools_scm
>>>>>>> 4e6a3441
<|MERGE_RESOLUTION|>--- conflicted
+++ resolved
@@ -1,28 +1,4 @@
-<<<<<<< HEAD
 six==1.16.0
-pytz==2024.1
-=======
-# pytest 3.3 dropped support for python 2.6.
-#
-# See https://docs.pytest.org/en/latest/changelog.html#id164 for more details.
-pytest >=2.8,<3.3
-
-# pytest-timeout 1.2.1 dropped support for python 2.6.
-#
-# See https://pypi.org/project/pytest-timeout/#id5 for more details.
-pytest-timeout >=1.1.0,<1.2.1
-
-cython ==0.29.14; python_version == "2.7"
-cython ==0.29.37; python_version >= "3.6"
-six
-unittest2
-pytz; python_version < "3.9"
-
-# This is a dependency of pytest, but if we don't list it here, python 2.6
-# virtualenvs will fail in build_ext with this exception:
-#
-#   pkg_resources.DistributionNotFound: The 'setuptools_scm>=1.15.0' distribution was not found and is required by the application
-#
-# See https://github.com/pypa/setuptools_scm/issues/209 for more details.
-setuptools_scm
->>>>>>> 4e6a3441
+pytz==2024.1; python_version < "3.9"
+cython==0.29.14; python_version == "2.7"
+cython==0.29.37; python_version >= "3.6"